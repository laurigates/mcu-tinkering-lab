--- conflicted
+++ resolved
@@ -501,12 +501,7 @@
             
             # Suppress websocket error warnings that are internal to Swift
             import logging
-<<<<<<< HEAD
             import warnings
-
-=======
-            
->>>>>>> 6ca108ae
             # Filter out websocket-related warnings and RuntimeError about no running event loop
             warnings.filterwarnings("ignore", message=".*websockets.*")
             warnings.filterwarnings("ignore", message=".*no running event loop.*")
@@ -516,42 +511,7 @@
             import random
             port = random.randint(8000, 9000)
             
-<<<<<<< HEAD
             print("Note: Swift may show websocket threading warnings - these can be safely ignored")
-=======
-            print(f"Note: Swift may show websocket threading warnings - these can be safely ignored")
-            
-            # Initialize Swift with better error handling for asyncio issues
-            try:
-                import contextlib
-                import io
-                
-                # Temporarily redirect stderr to suppress Swift internal asyncio warnings
-                with contextlib.redirect_stderr(io.StringIO()):
-                    self.env = Swift()
-                    # Launch Swift - this may create internal threads that trigger asyncio warnings
-                    self.env.launch(realtime=True, headless=False, port=port)
-                    
-                print(f"✓ Swift 3D visualization running on port {port}")
-                print(f"✓ Open browser to http://localhost:{port} to view 3D visualization")
-                
-                # Create robot visualization elements
-                self._create_environment()
-                self._create_robot_model()
-                
-            except Exception as e:
-                print(f"Swift initialization failed: {e}")
-                print("Note: This may be due to Swift library internal threading issues")
-                print("Running simulation without 3D visualization")
-                self.env = None
-                return
-            
-            # Run the visualization loop
-            last_robot_update = time.time()
-            update_interval = 1.0 / 30.0  # 30 FPS
-            
-            print("Starting Swift visualization loop...")
->>>>>>> 6ca108ae
             
             # Define the complete async workflow
             async def swift_workflow():
